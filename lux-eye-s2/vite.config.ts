import react from '@vitejs/plugin-react';
import { defineConfig } from 'vite';

// https://vitejs.dev/config/
export default defineConfig({
  plugins: [react()],
<<<<<<< HEAD
  base: '/',
  build: {
    outDir: 'dist',
  },
  publicDir: 'public',
=======
>>>>>>> 5cc6a29b
});<|MERGE_RESOLUTION|>--- conflicted
+++ resolved
@@ -4,12 +4,13 @@
 // https://vitejs.dev/config/
 export default defineConfig({
   plugins: [react()],
-<<<<<<< HEAD
-  base: '/',
   build: {
-    outDir: 'dist',
+    rollupOptions: {
+      output: {
+        entryFileNames: `[name].js`,
+        chunkFileNames: `[name].js`,
+        assetFileNames: `[name].[ext]`,
+      },
+    },
   },
-  publicDir: 'public',
-=======
->>>>>>> 5cc6a29b
 });