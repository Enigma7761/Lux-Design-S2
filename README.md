# Lux-Design-2022

<<<<<<< HEAD
Welcome to the Lux AI Challenge Season 2! 

The Lux AI Challenge is a competition where competitors design agents to tackle a multi-variable optimization, resource gathering, and allocation problem in a 1v1 scenario against other competitors. In addition to optimization, successful agents must be capable of analyzing their opponents and developing appropriate policies to get the upper hand. 

**We are currently in beta**, so expect unpolished parts of the engine and visuals, bugs, and agent-breaking updates.

To get started, go to our [Getting Started](#getting-started) section. The Beta competition runs until [TODO] and submissions are due at 11:59PM UTC on the competition page: [TODO]

Make sure to join our community discord at https://discord.gg/aWJt3UAcgn to chat, strategize, and learn with other competitors! We will be posting announcements on the Kaggle Forums and on the discord.

Season 2 specifications can be found here: https://lux-ai.org/specs-2022-beta. These detail how the game works and what rules your agent must abide by.

Interested in Season 1? Check out [last year's repository](https://github.com/Lux-AI-Challenge/Lux-Design-2021)

## Getting Started

You will need python 3.8 or above installed on your system. Once installed, you can install the Lux AI season 2 environment with

```
pip install lux-ai-2022
```

To run a match, run


```
python luxai_runner/runner.py my_bot/main.py my_bot/main.py -v 2 -o replay.json
```

This will turn on logging to level 2, and store the replay file at `replay.json`. For a full list of commands, type

```
python luxai_runner/runner.py --help
```

Each programming language has a starter kit, you can find general API documentation here: https://github.com/Lux-AI-Challenge/Lux-Design-2022/tree/master/kits

The kits folder in this repository holds all of the available starter kits you can use to start competing and building an AI agent. The readme shows you how to get started with your language of choice and run a match. We strongly recommend reading through the documentation for your language of choice in the links below

Want to use another language but it's not supported? Feel free to suggest that language to our issues or even better, create a starter kit for the community to use and make a PR to this repository. See our CONTRIBUTING.md document for more information on this.

To stay up to date on changes and updates to the competition and the engine, watch for announcements on the forums or the [Discord](https://discord.gg/aWJt3UAcgn). See https://github.com/Lux-AI-Challenge/Lux-Design-2022/blob/master/ChangeLog.md for a full change log.


## Citation
If you use the Lux AI Season 2 environment in your work, please cite this repository as so

@software{Lux_AI_Challenge_S1,
  author = {Tao, Stone and Doerschuk-Tiberi, Bovard},
  month = {9},
  title = {{Lux AI Challenge Season 2}},
  url = {https://github.com/Lux-AI-Challenge/Lux-Design-2022},
  version = {1.0.0},
  year = {2022}
}
=======
Repository for the Lux AI Challenge, season 2, official beta release date TBD!
>>>>>>> 3ac263c9
<|MERGE_RESOLUTION|>--- conflicted
+++ resolved
@@ -1,6 +1,5 @@
 # Lux-Design-2022
 
-<<<<<<< HEAD
 Welcome to the Lux AI Challenge Season 2! 
 
 The Lux AI Challenge is a competition where competitors design agents to tackle a multi-variable optimization, resource gathering, and allocation problem in a 1v1 scenario against other competitors. In addition to optimization, successful agents must be capable of analyzing their opponents and developing appropriate policies to get the upper hand. 
@@ -27,13 +26,13 @@
 
 
 ```
-python luxai_runner/runner.py my_bot/main.py my_bot/main.py -v 2 -o replay.json
+python -m luxai_runner.cli my_bot/main.py my_other_bot/main.py -v 2 -o replay.json
 ```
 
 This will turn on logging to level 2, and store the replay file at `replay.json`. For a full list of commands, type
 
 ```
-python luxai_runner/runner.py --help
+python -m luxai_runner.cli --help
 ```
 
 Each programming language has a starter kit, you can find general API documentation here: https://github.com/Lux-AI-Challenge/Lux-Design-2022/tree/master/kits
@@ -55,7 +54,4 @@
   url = {https://github.com/Lux-AI-Challenge/Lux-Design-2022},
   version = {1.0.0},
   year = {2022}
-}
-=======
-Repository for the Lux AI Challenge, season 2, official beta release date TBD!
->>>>>>> 3ac263c9
+}